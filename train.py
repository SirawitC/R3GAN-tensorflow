import tensorflow as tf
import time
import os
from training.trainer import AdversarialTrainer
from models.generator import Generator
from models.discriminator import Discriminator
from configs.config import *
from tensorflow.keras.datasets import cifar10
from utils.logger import create_logger
from tqdm import tqdm 

@tf.function
def train_step(real_images, conditions, noise_dim):
    batch_size = tf.shape(real_images)[0]
    noise = tf.random.normal([batch_size, noise_dim])

    # Train Discriminator
<<<<<<< HEAD
    disc_loss, r1_pen, r2_pen = trainer.train_discriminator(noise, real_images, conditions)
=======
    d_start = time.time()
    disc_loss, r1_pen, r2_pen = trainer.train_discriminator(noise, real_images, conditions, gamma)
    d_time = time.time() - d_start
>>>>>>> 68d23bd8

    # Train Generator
    g_start = time.time()
    gen_loss = trainer.train_generator(noise, real_images, conditions)
    g_time = time.time() - g_start

    return gen_loss, disc_loss, r1_pen, r2_pen, d_time, g_time

# Create models
generator = Generator(NOISE_DIMENSION_G, WIDTH_PER_STAGE_G, CARDINALITY_PER_STAGE_G, 
                     BLOCKS_PER_STAGE_G, EXPANSION_FACTOR, CONDITION_DIM, CONDITION_EMBEDDING_DIM_G)
discriminator = Discriminator(WIDTH_PER_STAGE_D, CARDINALITY_PER_STAGE_D, BLOCKS_PER_STAGE_D, 
                             EXPANSION_FACTOR, CONDITION_DIM, CONDITION_EMBEDDING_DIM_D)

# Create optimizers
total_steps = int((NUM_EPOCHS * IMAGES_PER_EPOCH) / BATCH_SIZE)

# Cosine decay goes from initial_lr -> alpha * initial_lr
# To match final_lr exactly, set alpha = final_lr / initial_lr
alpha_g = FIN_LR_G / INIT_LR_G
alpha_d = FIN_LR_D / INIT_LR_D

alpha_beta_2 = INIT_BETA_2 / FIN_BETA_2

g_lr_schedule = tf.keras.optimizers.schedules.CosineDecay(
    initial_learning_rate=INIT_LR_G,
    decay_steps=total_steps,
    alpha=alpha_g
)

d_lr_schedule = tf.keras.optimizers.schedules.CosineDecay(
    initial_learning_rate=INIT_LR_D,
    decay_steps=total_steps,
    alpha=alpha_d
)

beta_2_scheduler = tf.keras.optimizers.schedules.CosineDecay(
    initial_learning_rate=INIT_BETA_2,
    decay_steps=total_steps,
    alpha=alpha_d
)

g_optimizer = tf.keras.optimizers.Adam(
    learning_rate=g_lr_schedule, 
    beta_1=BETA_1, 
    beta_2=beta_2_scheduler,
    epsilon=1e-8
)

d_optimizer = tf.keras.optimizers.Adam(
    learning_rate=d_lr_schedule, 
    beta_1=BETA_1, 
    beta_2=beta_2_scheduler,
    epsilon=1e-8
)

# Cosine decay for gamma (R1/R2 penalty strength)
gamma_schedule = tf.keras.optimizers.schedules.CosineDecay(
    initial_learning_rate=INIT_GAMMA,               
    decay_steps=total_steps,
    alpha=FIN_GAMMA / INIT_GAMMA                       
)

# Create trainer
trainer = AdversarialTrainer(generator, discriminator, g_optimizer, d_optimizer, gamma_schedule)

# Setup logging
run_dir = f"runs/gan_training_{int(time.time())}"
os.makedirs(run_dir, exist_ok=True)

# Initialize logger
logger = create_logger(run_dir)

# Training parameters
total_kimg = NUM_EPOCHS * IMAGES_PER_EPOCH // 1000  # Total images in thousands
kimg_per_tick = 50  # Log every 50k images
image_snapshot_ticks = 10  # Save images every 10 ticks
network_snapshot_ticks = 20  # Save model every 20 ticks

# Training state
start_time = time.time()
cur_nimg = 0
cur_tick = 0
tick_start_nimg = 0
tick_start_time = start_time
maintenance_time = 0.0

# Fixed noise for consistent image generation
num_samples = 10
fixed_noise = tf.random.normal([num_samples, NOISE_DIMENSION_G])
# Create fixed conditions (you may need to adjust this based on your condition format)
fixed_conditions = tf.eye(num_samples, CONDITION_DIM)  # Modify as needed

print(f"Starting training for {NUM_EPOCHS} epochs ({total_kimg} kimg total)")
print(f"Logging to: {run_dir}")
print()

# Load CIFAR-10
(x_train, y_train), (_, _) = cifar10.load_data()

# Normalize to [-1, 1]
x_train = (x_train.astype("float32") / 127.5) - 1.0

# One-hot encode the labels
y_train = tf.keras.utils.to_categorical(y_train, CONDITION_DIM)

train_dataset = tf.data.Dataset.from_tensor_slices((x_train, y_train))

train_dataset = train_dataset.shuffle(50000).batch(BATCH_SIZE).prefetch(tf.data.AUTOTUNE)

try:    
    for epoch in tqdm(range(NUM_EPOCHS)):
        epoch_start_time = time.time()
        
        # Phase timing
        d_times = []
        g_times = []
        
        batch_count = 0
        epoch_losses = {'gen_loss': [], 'disc_loss': [], 'r1_pen': [], 'r2_pen': []}
        
        for real_images, conditions in train_dataset:
            batch_start_time = time.time()
            
            gen_loss, disc_loss, r1, r2, d_time, g_time = train_step(real_images, conditions, NOISE_DIMENSION_G)
            print("gen_loss", gen_loss)
            print("disc_loss", disc_loss)
            print("r1", r1)
            print("r2", r2)
            
            d_times.append(d_time)
            g_times.append(g_time)
            
            # Store losses for epoch averaging
            epoch_losses['gen_loss'].append(float(gen_loss))
            epoch_losses['disc_loss'].append(float(disc_loss))
            epoch_losses['r1_pen'].append(r1[0])
            epoch_losses['r2_pen'].append(r2[0])
            
            # Update image count
            batch_size = tf.shape(real_images)[0]
            cur_nimg += int(batch_size)
            batch_count += 1
            
            # Log every batch (optional, might be too frequent)
            if batch_count % 10 == 0:  # Log every 10 batches
                logger.log_losses(
                    gen_loss=gen_loss,
                    disc_loss=disc_loss,
                    r1_penalty=r1[0],
                    r2_penalty=r2[0]
                )
        
        # End of epoch logging
        epoch_end_time = time.time()
        epoch_time = epoch_end_time - epoch_start_time
        
        # Calculate average losses for the epoch
        avg_losses = {k: sum(v) / len(v) for k, v in epoch_losses.items()}
        
        # Calculate average phase times
        avg_d_time = sum(d_times) / len(d_times) if d_times else 0
        avg_g_time = sum(g_times) / len(g_times) if g_times else 0
        
        # Check if we need to log (tick-based logging)
        if cur_nimg >= tick_start_nimg + kimg_per_tick * 1000:
            maintenance_start = time.time()
            
            # Log progress
            logger.log_progress(
                cur_tick=cur_tick,
                cur_nimg=cur_nimg,
                total_kimg=total_kimg,
                tick_start_time=tick_start_time,
                tick_start_nimg=tick_start_nimg,
                start_time=start_time,
                maintenance_time=maintenance_time,
                cur_lr=float(g_optimizer.learning_rate),
                cur_ema_nimg=cur_nimg * 0.5,  # Approximate EMA parameter
                cur_beta2=float(g_optimizer.beta_2),
                cur_gamma=10.0,  # R1/R2 penalty weight
                augment_p=0.0,  # Set augmentation probability if used
                phase_times={'D': avg_d_time, 'G': avg_g_time}
            )
            
            # Log average losses
            logger.log_losses(**avg_losses)
            
            # Generate and log sample images
            if cur_tick % image_snapshot_ticks == 0:
                try:
                    generated_images = trainer.generator_ema(fixed_noise, fixed_conditions, training=False)
                    logger.log_images(generated_images, step=cur_nimg//1000, tag="generated_samples")
                except Exception as e:
                    print(f"Warning: Could not log images: {e}")
            
            # Save model checkpoint
            if cur_tick % network_snapshot_ticks == 0:
                try:
                    checkpoint_dir = os.path.join(run_dir, f"checkpoint_{cur_nimg//1000:06d}")
                    os.makedirs(checkpoint_dir, exist_ok=True)
                    trainer.generator_ema.save_weights(os.path.join(checkpoint_dir, "generator"))
                    discriminator.save_weights(os.path.join(checkpoint_dir, "discriminator"))
                    print(f"Saved checkpoint at {checkpoint_dir}")
                except Exception as e:
                    print(f"Warning: Could not save checkpoint: {e}")
            
            # Update logs
            logger.update_logs(cur_nimg, start_time)
            
            # Update tick state
            cur_tick += 1
            tick_start_nimg = cur_nimg
            tick_start_time = time.time()
            maintenance_time = tick_start_time - maintenance_start
        
        # Print epoch summary
        print(f"Epoch {epoch+1}/{NUM_EPOCHS}: "
              f"G Loss = {avg_losses['gen_loss']:.4f}, "
              f"D Loss = {avg_losses['disc_loss']:.4f}, "
              f"R1 = {avg_losses['r1_pen']:.4f}, "
              f"R2 = {avg_losses['r2_pen']:.4f}, "
              f"Time = {epoch_time:.1f}s")

    print("\nTraining completed!")

except KeyboardInterrupt:
    print("\nTraining interrupted by user")

except Exception as e:
    print(f"\nTraining failed with error: {e}")
    raise

finally:
    # Clean up
    logger.close()
    print(f"Logs saved to: {run_dir}")<|MERGE_RESOLUTION|>--- conflicted
+++ resolved
@@ -15,13 +15,9 @@
     noise = tf.random.normal([batch_size, noise_dim])
 
     # Train Discriminator
-<<<<<<< HEAD
+    d_start = time.time()
     disc_loss, r1_pen, r2_pen = trainer.train_discriminator(noise, real_images, conditions)
-=======
-    d_start = time.time()
-    disc_loss, r1_pen, r2_pen = trainer.train_discriminator(noise, real_images, conditions, gamma)
     d_time = time.time() - d_start
->>>>>>> 68d23bd8
 
     # Train Generator
     g_start = time.time()
